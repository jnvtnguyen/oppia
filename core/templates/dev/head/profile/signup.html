{% extends "base.html" %}

{% block navbar_breadcrumb %}
  <ul class="nav navbar-nav oppia-navbar-breadcrumb">
    <li>
      <span class="oppia-navbar-breadcrumb-separator"></span>
      <span translate="I18N_SIGNUP_REGISTRATION"></span>
    </li>
  </ul>
{% endblock navbar_breadcrumb %}

{% block header_js %}
  {{ super() }}
  <script type="text/javascript">
    GLOBALS.CAN_SEND_EMAILS_TO_USERS = JSON.parse(
      '{{CAN_SEND_EMAILS_TO_USERS|js_string}}');
  </script>
{% endblock header_js %}

{% block content %}
  <!-- NOTE: This page should not contain any direct anchors to internal links. If the user visits an internal
  link before completing the signup process, they will be logged out.
  -->

  <style>
    html, body {
      background-color: #eee;
    }
  </style>

  <div class="oppia-page-cards-container" ng-controller="Signup">
    <md-card class="oppia-page-card">
      <h2 class="oppia-signup-page-title" translate="I18N_SIGNUP_COMPLETE_REGISTRATION"></h2>

      <form ng-submit="submitPrerequisitesForm(hasAgreedToLatestTerms, username, canReceiveEmailUpdates)">
        <div ng-show="!hasUsername" role="form" class="form-horizontal">
          <div class="form-group">
            <label for="username" class="col-lg-3 col-md-3 col-sm-3" translate="I18N_SIGNUP_USERNAME"></label>

            <div class="col-lg-9 col-md-9 col-sm-9">
              <input type="text" ng-model="username" id="username" class="form-control protractor-test-username-input" ng-blur="onUsernameInputFormBlur(username)" ng-change="updateWarningText(username)" ng-trim="false" focus-on="usernameInputField" style="width: 260px;" autofocus="true">
              <span class="help-block" style="font-size: 0.8em;" translate="I18N_SIGNUP_USERNAME_EXPLANATION"></span>
              <div style="height: 18px; width: 550px;">
                <span style="color: red; font-size: 0.8em;" aria-live="assertive" ng-show="blurredAtLeastOnce">
                  <[warningI18nCode | translate]>
                </span>
              </div>
            </div>
          </div>

          <div ng-show="showEmailPreferencesForm" class="form-group">
            <label for="canReceiveEmailUpdates" class="col-lg-3 col-md-3 col-sm-3">Email Preferences</label>
            <div class="col-lg-9 col-md-9 col-sm-9">
              <div class="radio">
                <label>
                  <input type="radio" ng-model="canReceiveEmailUpdates" value="yes" name="canReceiveEmailUpdates" ng-change="onSelectEmailPreference()">
                  <span translate="I18N_SIGNUP_SEND_ME_NEWS"></span>
                </label>
                <label>
                  <input type="radio" ng-model="canReceiveEmailUpdates" value="no" name="canReceiveEmailUpdates" ng-change="onSelectEmailPreference()">
                  <span translate="I18N_SIGNUP_DO_NOT_SEND_EMAILS"></span>
                </label>
                <span class="help-block" style="font-size: smaller" translate="I18N_SIGNUP_EMAIL_PREFERENCES_EXPLAIN">
                </span>
              </div>
              <div style="height: 18px; width: 550px;">
                <span style="color: red; font-size: 0.8em;" aria-live="assertive" ng-show="blurredAtLeastOnce" translate>
                  <[emailPreferencesWarningText]>
                </span>
              </div>
            </div>
          </div>
          <hr>
        </div>

        <div class="oppia-long-text" ng-if="hasEverRegistered">
          <p>
            <em>Please note that we've recently updated our Terms of Use.</em>
          </p>
        </div>
        <div class="oppia-long-text" ng-if="!hasEverRegistered">
          <p style="font-size: 1em;" translate translate-value-sitename="{{SITE_NAME}}">
            I18N_SIGNUP_SITE_DESCRIPTION
          </p>
        </div>

<<<<<<< HEAD
        <span style="font-size: 1em;" translate="I18N_SIGNUP_SITE_DESCRIPTION" translate-values="{sitename: '{{SITE_NAME}}'}">
        </span>
=======
        <div>
          <strong>Creative Commons License</strong>
          <br>
          Please note that, by agreeing to our Terms of Use, you agree that
          any content or contributions you make on our Site are and will
          be licensed under CC-BY-SA v.4.0, with a waiver of the
          attribution (BY) requirement. Please review our
          <a href="/terms">Terms of Use</a> for more information about the
          license grant. For more information about CC-BY-SA, click
          <a ng-click="showLicenseExplanationModal()">here</a>.
        </div>

        <hr>
>>>>>>> 7513b87c

        <div class="checkbox oppia-long-text">
          <label>
<<<<<<< HEAD
            <input type="checkbox" ng-model="agreedToTerms" class="protractor-test-agree-to-terms-checkbox">
            <span translate="I18N_SIGNUP_AGREE_LICENSE_DESCRIPTION" translate-values="{sitename: '{{SITE_NAME}}', licenselink: '<a href=&quot;https://creativecommons.org/licenses/by-sa/4.0/&quot; target=&quot;_blank&quot;>CC-BY-SA v4.0</a>'}">
            </span>
            <a ng-click="showLicenseExplanationModal()" translate="I18N_SIGNUP_WHY_LICENSE_PARENTHESIS"></a>
=======
            <input type="checkbox" ng-model="hasAgreedToLatestTerms"
                   class="protractor-test-agree-to-terms-checkbox">
            <span>
              By checking the box to the left of this text, you acknowledge, agree, and accept to be bound by the Oppia Terms of Use, found <a href="/terms" target="_blank">here</a>.
              <!-- TODO(sll): Change this to I18N_SIGNUP_AGREE_LICENSE_DESCRIPTION. -->
            </span>
>>>>>>> 7513b87c
          </label>
        </div>

        <br>

<<<<<<< HEAD
        <button type="submit" class="btn btn-success protractor-test-register-user" ng-disabled="warningI18nCode || !agreedToTerms || submissionInProcess" translate="I18N_SIGNUP_BUTTON_SUBMIT">
=======
        <button type="submit" class="btn btn-success protractor-test-register-user" ng-disabled="warningText || !hasAgreedToLatestTerms || submissionInProcess" translate>
          I18N_SIGNUP_BUTTON_SUBMIT
>>>>>>> 7513b87c
        </button>
      </form>
    </md-card>
  </div>

  <script type="text/ng-template" id="modals/licenseExplanation">
    <div class="modal-header">
      <h3 translate="I18N_SIGNUP_WHY_LICENSE"></h3>
    </div>

<<<<<<< HEAD
    <div class="modal-body">
      <p style="line-height: 1.5;" translate="I18N_SIGNUP_SITE_OBJECTIVE" translate-value-sitename="{{SITE_NAME}}">
=======
    <div class="modal-body oppia-long-text">
      <p style="line-height: 1.5;" translate translate-value-sitename="{{SITE_NAME}}">
        I18N_SIGNUP_SITE_OBJECTIVE
>>>>>>> 7513b87c
      </p>

      <p style="line-height: 1.5;" translate="I18N_SIGNUP_LICENSE_OBJECTIVE" translate-licenselink="<a href=&quot;https://creativecommons.org/licenses/by-sa/4.0/&quot; target=&quot;_blank&quot;>CC-BY-SA v4.0</a>">
      </p>

      <p style="line-height: 1.5;" translate="I18N_SIGNUP_WAIVER_OBJECTIVE"></p>
    </div>

    <div class="modal-footer">
      <button class="btn btn-default" ng-click="close()" translate="I18N_SIGNUP_CLOSE_BUTTON"></button>
    </div>
  </script>
{% endblock %}

{% block footer_js %}
  {{ super() }}
  <script>
    {{ include_js_file('/profile/Signup.js') }}
  </script>
{% endblock footer_js %}<|MERGE_RESOLUTION|>--- conflicted
+++ resolved
@@ -75,7 +75,7 @@
 
         <div class="oppia-long-text" ng-if="hasEverRegistered">
           <p>
-            <em>Please note that we've recently updated our Terms of Use.</em>
+            <em translate="I18N_SIGNUP_UPDATE_WARNING"></em>
           </p>
         </div>
         <div class="oppia-long-text" ng-if="!hasEverRegistered">
@@ -84,51 +84,26 @@
           </p>
         </div>
 
-<<<<<<< HEAD
-        <span style="font-size: 1em;" translate="I18N_SIGNUP_SITE_DESCRIPTION" translate-values="{sitename: '{{SITE_NAME}}'}">
-        </span>
-=======
         <div>
-          <strong>Creative Commons License</strong>
+          <strong translate="I18N_SIGNUP_CC_TITLE"></strong>
           <br>
-          Please note that, by agreeing to our Terms of Use, you agree that
-          any content or contributions you make on our Site are and will
-          be licensed under CC-BY-SA v.4.0, with a waiver of the
-          attribution (BY) requirement. Please review our
-          <a href="/terms">Terms of Use</a> for more information about the
-          license grant. For more information about CC-BY-SA, click
-          <a ng-click="showLicenseExplanationModal()">here</a>.
+          <span translate="I18N_SIGNUP_LICENSE_NOTE" translate-compile></span>
         </div>
 
         <hr>
->>>>>>> 7513b87c
 
         <div class="checkbox oppia-long-text">
           <label>
-<<<<<<< HEAD
-            <input type="checkbox" ng-model="agreedToTerms" class="protractor-test-agree-to-terms-checkbox">
-            <span translate="I18N_SIGNUP_AGREE_LICENSE_DESCRIPTION" translate-values="{sitename: '{{SITE_NAME}}', licenselink: '<a href=&quot;https://creativecommons.org/licenses/by-sa/4.0/&quot; target=&quot;_blank&quot;>CC-BY-SA v4.0</a>'}">
-            </span>
-            <a ng-click="showLicenseExplanationModal()" translate="I18N_SIGNUP_WHY_LICENSE_PARENTHESIS"></a>
-=======
             <input type="checkbox" ng-model="hasAgreedToLatestTerms"
                    class="protractor-test-agree-to-terms-checkbox">
-            <span>
-              By checking the box to the left of this text, you acknowledge, agree, and accept to be bound by the Oppia Terms of Use, found <a href="/terms" target="_blank">here</a>.
-              <!-- TODO(sll): Change this to I18N_SIGNUP_AGREE_LICENSE_DESCRIPTION. -->
+            <span translate="I18N_SIGNUP_AGREE_LICENSE_DESCRIPTION" translate-value-sitename="{{SITE_NAME}}">
             </span>
->>>>>>> 7513b87c
           </label>
         </div>
 
         <br>
 
-<<<<<<< HEAD
-        <button type="submit" class="btn btn-success protractor-test-register-user" ng-disabled="warningI18nCode || !agreedToTerms || submissionInProcess" translate="I18N_SIGNUP_BUTTON_SUBMIT">
-=======
-        <button type="submit" class="btn btn-success protractor-test-register-user" ng-disabled="warningText || !hasAgreedToLatestTerms || submissionInProcess" translate>
-          I18N_SIGNUP_BUTTON_SUBMIT
->>>>>>> 7513b87c
+        <button type="submit" class="btn btn-success protractor-test-register-user" ng-disabled="warningText || !hasAgreedToLatestTerms || submissionInProcess" translate="I18N_SIGNUP_BUTTON_SUBMIT">
         </button>
       </form>
     </md-card>
@@ -139,14 +114,8 @@
       <h3 translate="I18N_SIGNUP_WHY_LICENSE"></h3>
     </div>
 
-<<<<<<< HEAD
-    <div class="modal-body">
+    <div class="modal-body oppia-long-text">
       <p style="line-height: 1.5;" translate="I18N_SIGNUP_SITE_OBJECTIVE" translate-value-sitename="{{SITE_NAME}}">
-=======
-    <div class="modal-body oppia-long-text">
-      <p style="line-height: 1.5;" translate translate-value-sitename="{{SITE_NAME}}">
-        I18N_SIGNUP_SITE_OBJECTIVE
->>>>>>> 7513b87c
       </p>
 
       <p style="line-height: 1.5;" translate="I18N_SIGNUP_LICENSE_OBJECTIVE" translate-licenselink="<a href=&quot;https://creativecommons.org/licenses/by-sa/4.0/&quot; target=&quot;_blank&quot;>CC-BY-SA v4.0</a>">
