--- conflicted
+++ resolved
@@ -115,23 +115,14 @@
     },
     templateUrl: 'inline/rule_editor',
     controller: [
-<<<<<<< HEAD
-        '$scope', '$timeout', 'editorContextService', 'explorationStatesService',
-        'routerService', 'validatorsService', 'responsesService',
-        'stateInteractionIdService', 'INTERACTION_SPECS',
-        function(
-          $scope, $timeout, editorContextService, explorationStatesService, routerService,
-          validatorsService, responsesService, stateInteractionIdService,
-          INTERACTION_SPECS) {
-=======
         '$scope', '$timeout', 'editorContextService',
         'explorationStatesService', 'routerService', 'validatorsService',
         'responsesService', 'stateInteractionIdService', 'INTERACTION_SPECS',
         'FUZZY_RULE_TYPE', function(
-          $scope, $timeout, editorContextService, explorationStatesService,
-          routerService, validatorsService, responsesService,
-          stateInteractionIdService, INTERACTION_SPECS, FUZZY_RULE_TYPE) {
->>>>>>> 50cd1914
+          $scope, $timeout, editorContextService,
+          explorationStatesService, routerService, validatorsService,
+          responsesService, stateInteractionIdService, INTERACTION_SPECS,
+          FUZZY_RULE_TYPE) {
       $scope.currentInteractionId = stateInteractionIdService.savedMemento;
       $scope.editRuleForm = {};
 
@@ -238,7 +229,7 @@
 
           if (_answerChoices) {
             $scope.rule.inputs[varName] = angular.copy(_answerChoices[0].val);
-          } else if (varType == "Graph") {
+          } else if (varType == 'Graph') {
             $scope.rule.inputs[varName] = {
               'vertices': [],
               'edges': [],
@@ -246,11 +237,7 @@
               'isWeighted': false,
               'isLabeled': false
             };
-<<<<<<< HEAD
           } else if (varType == 'SetOfHtmlString') {
-=======
-          } else if (varType == 'Set') {
->>>>>>> 50cd1914
             $scope.rule.inputs[varName] = [];
           } else {
             $scope.rule.inputs[varName] = '';
