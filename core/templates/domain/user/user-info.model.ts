--- conflicted
+++ resolved
@@ -17,15 +17,6 @@
  */
 
 export enum UserRoles {
-<<<<<<< HEAD
-  QUESTION_COORDINATOR='QUESTION_COORDINATOR',
-  QUESTION_ADMIN='QUESTION_ADMIN',
-  BLOG_ADMIN='BLOG_ADMIN',
-  BLOG_POST_EDITOR='BLOG_POST_EDITOR',
-  TRANSLATION_ADMIN='TRANSLATION_ADMIN',
-  TRANSLATION_COORDINATOR='TRANSLATION_COORDINATOR',
- }
-=======
   QUESTION_COORDINATOR = 'QUESTION_COORDINATOR',
   QUESTION_ADMIN = 'QUESTION_ADMIN',
   BLOG_ADMIN = 'BLOG_ADMIN',
@@ -33,7 +24,6 @@
   TRANSLATION_ADMIN = 'TRANSLATION_ADMIN',
   TRANSLATION_COORDINATOR = 'TRANSLATION_COORDINATOR',
 }
->>>>>>> d7f3745e
 
 export interface UserInfoBackendDict {
   roles: string[];
