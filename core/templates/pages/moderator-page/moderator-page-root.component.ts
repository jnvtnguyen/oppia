--- conflicted
+++ resolved
@@ -26,12 +26,6 @@
 })
 export class ModeratorPageRootComponent extends BaseRootComponent {
   title: string = AppConstants.PAGES_REGISTERED_WITH_FRONTEND.MODERATOR.TITLE;
-<<<<<<< HEAD
-  meta: MetaTagData[] =
-    AppConstants.PAGES_REGISTERED_WITH_FRONTEND.MODERATOR.META as
-    unknown as Readonly<MetaTagData>[];
-=======
-  meta: MetaTagData[] = AppConstants.PAGES_REGISTERED_WITH_FRONTEND.ADMIN
+  meta: MetaTagData[] = AppConstants.PAGES_REGISTERED_WITH_FRONTEND.MODERATOR
     .META as unknown as Readonly<MetaTagData>[];
->>>>>>> 1f95c067
 }