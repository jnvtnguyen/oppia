// Copyright 2021 The Oppia Authors. All Rights Reserved.
//
// Licensed under the Apache License, Version 2.0 (the "License");
// you may not use this file except in compliance with the License.
// You may obtain a copy of the License at
//
//      http://www.apache.org/licenses/LICENSE-2.0
//
// Unless required by applicable law or agreed to in writing, software
// distributed under the License is distributed on an "AS-IS" BASIS,
// WITHOUT WARRANTIES OR CONDITIONS OF ANY KIND, either express or implied.
// See the License for the specific language governing permissions and
// limitations under the License.

/**
 * @fileoverview Unit tests for Blog Dashboard page component.
 */

import {NO_ERRORS_SCHEMA} from '@angular/core';
import {HttpClientTestingModule} from '@angular/common/http/testing';
import {
  ComponentFixture,
  fakeAsync,
  TestBed,
  tick,
  waitForAsync,
} from '@angular/core/testing';
import {MatTabsModule} from '@angular/material/tabs';
import {CapitalizePipe} from 'filters/string-utility-filters/capitalize.pipe';
import {MockTranslatePipe, MockCapitalizePipe} from 'tests/unit-test-utils';
import {
  NgbModal,
  NgbModalModule,
  NgbModalRef,
} from '@ng-bootstrap/ng-bootstrap';
import {BlogAuthorDetailsEditorComponent} from './modal-templates/author-detail-editor-modal.component';
import {LoaderService} from 'services/loader.service';
import {AlertsService} from 'services/alerts.service';
import {BlogDashboardBackendApiService} from 'domain/blog/blog-dashboard-backend-api.service';
import {WindowRef} from 'services/contextual/window-ref.service';
import {BlogDashboardPageService} from './services/blog-dashboard-page.service';
import {BlogDashboardPageComponent} from './blog-dashboard-page.component';
import {BlogPostSummary} from 'domain/blog/blog-post-summary.model';
import {WindowDimensionsService} from 'services/contextual/window-dimensions.service';
import {of} from 'rxjs';
import {UserService} from 'services/user.service';
import {UserInfo} from 'domain/user/user-info.model';

describe('Blog Dashboard Page Component', () => {
  let alertsService: AlertsService;
  let blogDashboardBackendApiService: BlogDashboardBackendApiService;
  let blogDashboardPageService: BlogDashboardPageService;
  let component: BlogDashboardPageComponent;
  let fixture: ComponentFixture<BlogDashboardPageComponent>;
  let loaderService: LoaderService;
  let mockWindowRef: MockWindowRef;
  let windowDimensionsService: WindowDimensionsService;
  let resizeEvent = new Event('resize');
  let ngbModal: NgbModal;
  let userService: UserService;
  let blogDashboardData = {
    displayedAuthorName: 'test_user',
    authorBio: '',
    numOfPublishedBlogPosts: 0,
    numOfDraftBlogPosts: 0,
    publishedBlogPostSummaryDicts: [],
    draftBlogPostSummaryDicts: [],
  };

  class MockWindowRef {
    nativeWindow = {
      location: {
        href: '',
        hash: '/',
        _hashChange: null,
        reload: () => {},
      },
      open: (url: string) => {},
      onhashchange() {
        return this.location._hashChange;
      },
    };
  }

  beforeEach(waitForAsync(() => {
    TestBed.configureTestingModule({
      imports: [HttpClientTestingModule, MatTabsModule, NgbModalModule],
      declarations: [
        BlogDashboardPageComponent,
        BlogAuthorDetailsEditorComponent,
        MockTranslatePipe,
      ],
      providers: [
        AlertsService,
        {
          provide: CapitalizePipe,
          useClass: MockCapitalizePipe,
        },
        {
          provide: WindowRef,
          useClass: MockWindowRef,
        },
        {
          provide: WindowDimensionsService,
          useValue: {
            isWindowNarrow: () => true,
            getResizeEvent: () => of(resizeEvent),
          },
        },
        BlogDashboardBackendApiService,
        BlogDashboardPageService,
        LoaderService,
      ],
      schemas: [NO_ERRORS_SCHEMA],
    }).compileComponents();
  }));

  beforeEach(() => {
    fixture = TestBed.createComponent(BlogDashboardPageComponent);
    component = fixture.componentInstance;
    ngbModal = TestBed.inject(NgbModal);
    mockWindowRef = TestBed.inject(WindowRef) as unknown as MockWindowRef;
    blogDashboardPageService = TestBed.inject(BlogDashboardPageService);
    loaderService = TestBed.inject(LoaderService);
    blogDashboardBackendApiService = TestBed.inject(
      BlogDashboardBackendApiService
    );
    windowDimensionsService = TestBed.inject(WindowDimensionsService);
    alertsService = TestBed.inject(AlertsService);
    userService = TestBed.inject(UserService);
    component.ngOnInit();
  });

  afterEach(() => {
    component.ngOnDestroy();
  });

  it('should create', () => {
    expect(component).toBeDefined();
  });

  it('should add subscriptions on initialization', () => {
    spyOn(blogDashboardPageService.updateViewEventEmitter, 'subscribe');

    component.ngOnInit();

    expect(
      blogDashboardPageService.updateViewEventEmitter.subscribe
    ).toHaveBeenCalled();
  });

  it(
    'should set correct activeTab value when update view ' +
      'event is emitted.',
    fakeAsync(() => {
      component.ngOnInit();

      expect(component.activeTab).toBe('main');

      // Changing active tab to blog post editor.
      blogDashboardPageService.navigateToEditorTabWithId('123456sample');
      mockWindowRef.nativeWindow.onhashchange();
      tick();

      expect(component.activeTab).toBe('editor_tab');

      // Changing active tab back to main tab.
      mockWindowRef.nativeWindow.location.hash = '/';
      mockWindowRef.nativeWindow.onhashchange();
      tick();

      expect(component.activeTab).toBe('main');
    })
  );

  it('should call initMainTab if active tab is main', () => {
    spyOn(component, 'initMainTab');
    component.ngOnInit();

    expect(component.activeTab).toBe('main');
    expect(component.initMainTab).toHaveBeenCalled();
  });

  it('should not call initMainTab if active tab is editor_tab', fakeAsync(() => {
    spyOn(component, 'initMainTab');
    // Changing active tab to blog post editor.
    blogDashboardPageService.navigateToEditorTabWithId('123456sample');
    mockWindowRef.nativeWindow.onhashchange();

    component.ngOnInit();
    tick();

    expect(component.activeTab).toBe('editor_tab');
    expect(component.initMainTab).not.toHaveBeenCalled();
  }));

  it('should initialize main tab', fakeAsync(() => {
    const sampleUserInfoBackendObject = {
      roles: ['USER_ROLE'],
      is_moderator: false,
      is_curriculum_admin: false,
      is_super_admin: false,
      is_topic_manager: false,
      can_create_collections: true,
      preferred_site_language_code: null,
      username: 'tester',
      email: 'test@test.com',
      user_is_logged_in: true,
    };
    const sampleUserInfo = UserInfo.createFromBackendDict(
      sampleUserInfoBackendObject
    );
    spyOn(userService, 'getProfileImageDataUrl').and.returnValue([
      'default-image-url-png',
      'default-image-url-webp',
    ]);
    spyOn(component, 'showAuthorDetailsEditor');
    spyOn(loaderService, 'showLoadingScreen');
    spyOn(loaderService, 'hideLoadingScreen');
    spyOn(
      blogDashboardBackendApiService,
      'fetchBlogDashboardDataAsync'
    ).and.returnValue(Promise.resolve(blogDashboardData));
    spyOn(userService, 'getUserInfoAsync').and.returnValue(
      Promise.resolve(sampleUserInfo)
    );

    component.initMainTab();
    // As loading screen should be shown irrespective of the response
    // of the async call, expect statement is before tick().
    expect(loaderService.showLoadingScreen).toHaveBeenCalled();

    tick();

    expect(component.blogDashboardData).toEqual(blogDashboardData);
    expect(
      blogDashboardBackendApiService.fetchBlogDashboardDataAsync
    ).toHaveBeenCalled();
    expect(component.authorProfilePicPngUrl).toEqual('default-image-url-png');
    expect(component.authorProfilePicWebpUrl).toEqual('default-image-url-webp');
    expect(component.showAuthorDetailsEditor).toHaveBeenCalled();
    expect(loaderService.hideLoadingScreen).toHaveBeenCalled();
    expect(windowDimensionsService.isWindowNarrow()).toHaveBeenCalled;
    expect(component.windowIsNarrow).toBe(true);
  }));

  it('should set default profile pictures when username is null', fakeAsync(() => {
    let userInfo = {
      getUsername: () => null,
      isSuperAdmin: () => true,
    };
    spyOn(component, 'showAuthorDetailsEditor');
    spyOn(loaderService, 'showLoadingScreen');
    spyOn(loaderService, 'hideLoadingScreen');
    spyOn(
      blogDashboardBackendApiService,
      'fetchBlogDashboardDataAsync'
    ).and.returnValue(Promise.resolve(blogDashboardData));
    spyOn(userService, 'getUserInfoAsync').and.resolveTo(userInfo as UserInfo);

    component.initMainTab();
    tick();

<<<<<<< HEAD
  it('should display alert when unable to fetch blog dashboard data',
    fakeAsync(() => {
      spyOn(loaderService, 'showLoadingScreen');
      spyOn(component, 'getUserInfoAsync').and.returnValue(Promise.resolve());
      spyOn(blogDashboardBackendApiService, 'fetchBlogDashboardDataAsync')
        .and.returnValue(Promise.reject(500));
      spyOn(alertsService, 'addWarning');
=======
    expect(component.authorProfilePicPngUrl).toEqual(
      '/assets/images/avatar/user_blue_150px.png'
    );
    expect(component.authorProfilePicWebpUrl).toEqual(
      '/assets/images/avatar/user_blue_150px.webp'
    );
  }));
>>>>>>> d7f3745e

  it('should display alert when unable to fetch blog dashboard data', fakeAsync(() => {
    spyOn(loaderService, 'showLoadingScreen');
    spyOn(component, 'getUserInfoAsync').and.returnValue(Promise.resolve());
    spyOn(
      blogDashboardBackendApiService,
      'fetchBlogDashboardDataAsync'
    ).and.returnValue(Promise.reject(500));
    spyOn(alertsService, 'addWarning');

    component.ngOnInit();
    tick();

    expect(loaderService.showLoadingScreen).toHaveBeenCalled();
    expect(
      blogDashboardBackendApiService.fetchBlogDashboardDataAsync
    ).toHaveBeenCalled();
    expect(alertsService.addWarning).toHaveBeenCalledWith(
      'Failed to get blog dashboard data'
    );
  }));

  it('should succesfully create new blog post', fakeAsync(() => {
    spyOn(
      blogDashboardBackendApiService,
      'createBlogPostAsync'
    ).and.returnValue(Promise.resolve('123456abcdef'));
    spyOn(blogDashboardPageService, 'navigateToEditorTabWithId');

    component.createNewBlogPost();
    tick();

    expect(
      blogDashboardBackendApiService.createBlogPostAsync
    ).toHaveBeenCalled();
    expect(
      blogDashboardPageService.navigateToEditorTabWithId
    ).toHaveBeenCalledWith('123456abcdef');
  }));

  it('should display alert when unable to create new blog post.', fakeAsync(() => {
    spyOn(
      blogDashboardBackendApiService,
      'createBlogPostAsync'
    ).and.returnValue(
      Promise.reject('To many collisions with existing blog post ids.')
    );
    spyOn(blogDashboardPageService, 'navigateToEditorTabWithId');
    spyOn(alertsService, 'addWarning');

    component.createNewBlogPost();
    tick();

    expect(
      blogDashboardBackendApiService.createBlogPostAsync
    ).toHaveBeenCalled();
    expect(alertsService.addWarning).toHaveBeenCalledWith(
      'Unable to create new blog post.Error: ' +
        'To many collisions with existing blog post ids.'
    );
  }));

  it(
    'should remove unpublish blog post from published list and' +
      ' add it to drafts list',
    () => {
      let summaryObject = BlogPostSummary.createFromBackendDict({
        id: 'sampleId',
        author_username: 'test_username',
        displayed_author_name: 'test_user',
        title: 'Title',
        summary: 'Hello World',
        tags: ['news'],
        thumbnail_filename: 'image.png',
        url_fragment: 'title',
        last_updated: '3232323',
        published_on: '3232323',
      });
      let blogDashboardData = {
        displayedAuthorName: 'test_user',
        authorBio: 'bio',
        numOfPublishedBlogPosts: 1,
        numOfDraftBlogPosts: 0,
        publishedBlogPostSummaryDicts: [summaryObject],
        draftBlogPostSummaryDicts: [],
      };
      component.blogDashboardData = blogDashboardData;

      component.unpublishedBlogPost(summaryObject);

      // BlogPostSummary should now be a part of draft list whereas
      // publish blogPostSummary list should be empty.
      expect(component.blogDashboardData.draftBlogPostSummaryDicts).toEqual([
        summaryObject,
      ]);
      expect(component.blogDashboardData.publishedBlogPostSummaryDicts).toEqual(
        []
      );
      expect(component.blogDashboardData.numOfPublishedBlogPosts).toEqual(0);
      expect(component.blogDashboardData.numOfDraftBlogPosts).toEqual(1);
    }
  );

  it(
    'should successfully remove blog post summary when blog post' +
      'published blog post is deleted',
    () => {
      let summaryObject = BlogPostSummary.createFromBackendDict({
        id: 'sampleId',
        author_username: 'test_username',
        displayed_author_name: 'test_user',
        title: 'Title',
        summary: 'Hello World',
        tags: ['news'],
        thumbnail_filename: 'image.png',
        url_fragment: 'title',
        last_updated: '3232323',
        published_on: '3232323',
      });
      let blogDashboardData = {
        displayedAuthorName: 'test_user',
        authorBio: 'Bio',
        numOfPublishedBlogPosts: 0,
        numOfDraftBlogPosts: 0,
        publishedBlogPostSummaryDicts: [summaryObject],
        draftBlogPostSummaryDicts: [],
      };
      component.blogDashboardData = blogDashboardData;
      component.blogDashboardData.publishedBlogPostSummaryDicts = [
        summaryObject,
      ];

      component.removeBlogPost(summaryObject, true);

      expect(component.blogDashboardData.publishedBlogPostSummaryDicts).toEqual(
        []
      );
    }
  );

  it(
    'should successfully remove blog post summary when blog post' +
      'draft blog post is deleted',
    () => {
      let summaryObject = BlogPostSummary.createFromBackendDict({
        id: 'sampleId',
        author_username: 'test_username',
        displayed_author_name: 'test_user',
        title: 'Title',
        summary: 'Hello World',
        tags: ['news'],
        thumbnail_filename: 'image.png',
        url_fragment: 'title',
        last_updated: '3232323',
        published_on: '3232323',
      });
      let blogDashboardData = {
        displayedAuthorName: 'test_user',
        authorBio: 'Bio',
        numOfPublishedBlogPosts: 0,
        numOfDraftBlogPosts: 0,
        publishedBlogPostSummaryDicts: [],
        draftBlogPostSummaryDicts: [summaryObject],
      };
      component.blogDashboardData = blogDashboardData;

      component.removeBlogPost(summaryObject, false);

      expect(component.blogDashboardData.draftBlogPostSummaryDicts).toEqual([]);
    }
  );

  it('should display alert when unable to update author details', fakeAsync(() => {
    component.authorName = 'new username';
    component.authorBio = 'Oppia Blog Author';
    spyOn(
      blogDashboardBackendApiService,
      'updateAuthorDetailsAsync'
    ).and.returnValue(Promise.reject('Server responded with backend error.'));
    spyOn(alertsService, 'addWarning');

    component.updateAuthorDetails();
    tick();

    expect(
      blogDashboardBackendApiService.updateAuthorDetailsAsync
    ).toHaveBeenCalled();
    expect(alertsService.addWarning).toHaveBeenCalledWith(
      'Unable to update author details. Error: Server responded with' +
        ' backend error.'
    );
  }));

  it('should successfully update author details', fakeAsync(() => {
    component.authorName = 'new username';
    component.authorBio = 'Oppia Blog Author';
    let BlogAuthorDetails = {
      displayedAuthorName: 'new username',
      authorBio: 'Oppia Blog Author',
    };
    spyOn(
      blogDashboardBackendApiService,
      'updateAuthorDetailsAsync'
    ).and.returnValue(Promise.resolve(BlogAuthorDetails));
    spyOn(alertsService, 'addSuccessMessage');

    component.updateAuthorDetails();
    tick();

    expect(
      blogDashboardBackendApiService.updateAuthorDetailsAsync
    ).toHaveBeenCalled();
    expect(alertsService.addSuccessMessage).toHaveBeenCalledWith(
      'Author Details saved successfully.'
    );
  }));

  it('should cancel updating author details', fakeAsync(() => {
    spyOn(ngbModal, 'open').and.returnValue({
      componentInstance: {
        authorName: '',
        authorBio: '',
      },
      result: Promise.reject(),
    } as NgbModalRef);
    spyOn(component, 'updateAuthorDetails');
    component.authorBio = '';
    component.authorName = 'test username';

    component.showAuthorDetailsEditor();
    tick();

    expect(component.updateAuthorDetails).not.toHaveBeenCalled();
  }));

  it('should successfully place call to update author details', fakeAsync(() => {
    component.authorBio = '';
    component.authorName = 'test username';
    let updatedAuthorDetails = {
      authorName: 'username',
      authorBio: 'general bio',
    };
    spyOn(ngbModal, 'open').and.returnValue({
      componentInstance: {
        authorName: '',
        authorBio: '',
      },
      result: Promise.resolve(updatedAuthorDetails),
    } as NgbModalRef);
    spyOn(component, 'updateAuthorDetails');

    component.showAuthorDetailsEditor();
    tick();

    expect(component.updateAuthorDetails).toHaveBeenCalled();
    expect(component.authorBio).toBe('general bio');
    expect(component.authorName).toBe('username');
  }));
});<|MERGE_RESOLUTION|>--- conflicted
+++ resolved
@@ -261,15 +261,6 @@
     component.initMainTab();
     tick();
 
-<<<<<<< HEAD
-  it('should display alert when unable to fetch blog dashboard data',
-    fakeAsync(() => {
-      spyOn(loaderService, 'showLoadingScreen');
-      spyOn(component, 'getUserInfoAsync').and.returnValue(Promise.resolve());
-      spyOn(blogDashboardBackendApiService, 'fetchBlogDashboardDataAsync')
-        .and.returnValue(Promise.reject(500));
-      spyOn(alertsService, 'addWarning');
-=======
     expect(component.authorProfilePicPngUrl).toEqual(
       '/assets/images/avatar/user_blue_150px.png'
     );
@@ -277,7 +268,6 @@
       '/assets/images/avatar/user_blue_150px.webp'
     );
   }));
->>>>>>> d7f3745e
 
   it('should display alert when unable to fetch blog dashboard data', fakeAsync(() => {
     spyOn(loaderService, 'showLoadingScreen');
