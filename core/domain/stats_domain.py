# coding: utf-8
#
# Copyright 2014 The Oppia Authors. All Rights Reserved.
#
# Licensed under the Apache License, Version 2.0 (the "License");
# you may not use this file except in compliance with the License.
# You may obtain a copy of the License at
#
#      http://www.apache.org/licenses/LICENSE-2.0
#
# Unless required by applicable law or agreed to in writing, software
# distributed under the License is distributed on an "AS-IS" BASIS,
# WITHOUT WARRANTIES OR CONDITIONS OF ANY KIND, either express or implied.
# See the License for the specific language governing permissions and
# limitations under the License.

"""Domain object for statistics models."""

import copy
import operator
import sys
import utils

from core.domain import exp_domain
from core.domain import interaction_registry
from core.platform import models
<<<<<<< HEAD
import feconf

(stats_models,) = models.Registry.import_models([models.NAMES.statistics])
=======
(stats_models,) = models.Registry.import_models([models.NAMES.statistics])


class StateRuleAnswerLog(object):
    """Domain object that stores answers which match different state rules.

    All methods and properties in this file should be independent of the
    specific storage model used.
    """
    def __init__(self, answers):
        """Initializes answers dictionary with answers that hit this rule
        and have not been resolved.

        Args:
            answers: dict. The keys of the dict are the answers encoded as HTML
                strings, and the values are integer counts representing how
                many times the answer has been entered.
        """
        self.answers = copy.deepcopy(answers)

    @property
    def total_answer_count(self):
        """Total count of answers for this rule that have not been resolved.

        Returns:
            int. The total number of answers for this rule that
                have not been resolved.
        """
        # TODO(sll): Cache this computed property.
        return sum(self.answers.values())

    @classmethod
    def get_multi_by_multi_explorations(
            cls, exploration_state_list, rule_str_list):
        """Gets domain objects given a list of exploration and state tuples.

        Args:
            exploration_state_list: list(tuple). A list of 2-tuples in the form
                (exploration_id, state_name).
            rule_str_list: list(str). A list of rule spec strings. A rule spec
                string is a string representation of a rule. All answers that
                are submitted to each of the specified
                (exploration ID, state name) and also match one or more of the
                rule spec strings in rule_str_list are returned.

        Returns:
            list(StateRuleAnswerLog). A list of StateRuleAnswerLog objects
                containing answers matched to each (exploration ID, state name).
                The number of elements returned is the same as the number of
                elements in exploration_state_list. The number of answers in
                each passed StateRuleAnswerLog object is same as the number of
                answers matched against each rule spec string specified in
                rule_str_list.
        """
        # TODO(sll): Should each rule_str be unicode instead?
        answer_log_models_list = (
            stats_models.StateRuleAnswerLogModel.get_or_create_multi_for_multi_explorations( # pylint: disable=line-too-long
                exploration_state_list, rule_str_list))
        answer_log_list = []
        for answer_log_models in answer_log_models_list:
            combined_answers = {}
            for answer_log_model in answer_log_models:
                for answer, frequency in answer_log_model.answers.iteritems():
                    if answer in combined_answers:
                        combined_answers[answer] += frequency
                    else:
                        combined_answers[answer] = frequency
            answer_log_list.append(cls(combined_answers))

        return answer_log_list

    @classmethod
    def get_multi(cls, exploration_id, rule_data):
        """Gets domain objects corresponding to the given rule data.

        Args:
            exploration_id: str. The id of the exploration.
            rule_data: list(dict). A list of dicts, each with the following
                keys: (state_name, rule_str). `state_name`, a string, is the
                name of the state whose answer log is to be fetched. `rule_str`
                is a string representation of the rule. Only the answers that
                match this rule are returned.

        Returns:
            list(StateRuleAnswerLog). Returns a list of StateRuleAnswerLog
                objects corresponding to a given rule data and exploration_id.
        """
        # TODO(sll): Should each rule_str be unicode instead?
        # TODO(bhenning): Combine this with get_multi_by_multi_explorations as
        # part of the answer migration project.
        answer_log_models = (
            stats_models.StateRuleAnswerLogModel.get_or_create_multi(
                exploration_id, rule_data))
        return [cls(answer_log_model.answers)
                for answer_log_model in answer_log_models]

    @classmethod
    def get(cls, exploration_id, state_name, rule_str):
        """Gets the StateRuleAnswerLog domain object corresponding to the
        given rule spec string and state_name.

        Args:
            exploration_id: str. The id of the exploration.
            state_name: str. The name of the state whose answer log is to be
                fetched.
            rule_str: str. A string representation of a rule. Only the answers
                that match this rule are returned.

        Returns:
            StateRuleAnswerLog. The answer log domain object corresponding to
                the given exploration id, state name, and rule spec string.
        """
        # TODO(sll): Deprecate this method.
        return cls.get_multi_by_multi_explorations(
            [(exploration_id, state_name)], [rule_str])[0]

    def get_all_top_answers(self):
        """Returns all the answers sorted by count.

        Returns:
            list(tuple). A list of 2-tuples in the form (answer, count) sorted
                by count. `answer` is a string that represents a answer
                submitted to that state of the exploration. `count` of type int,
                is the number of times that answer has been given.
        """
        return sorted(
            self.answers.iteritems(), key=operator.itemgetter(1),
            reverse=True)
>>>>>>> 181f048c


<<<<<<< HEAD
# These are special sentinel values attributed to answers migrated from the old
# answer storage model. Those answers could not have session IDs or time spent
# values inferred or reconstituted perfectly, so they are assigned these
# values, instead. Logic and jobs which use these values are expected to skip
# over the migrated answers to avoid tainted results. Furthermore, all migrated
# answers are easy to retrieve by reducing session value on this session ID.
# NOTE TO DEVELOPERS: All other state answer data model entities must not ever
# store this session ID unless it was created by the AnswerMigrationJob. Also,
# this string must never change.
MIGRATED_STATE_ANSWER_SESSION_ID = 'migrated_state_answer_session_id'
MIGRATED_STATE_ANSWER_TIME_SPENT_IN_SEC = 0.0
=======
        Args:
            num_answers_to_return: the maximum number of answers to return.

        Returns:
            list(tuple). A list of (answer, count) tuples for the
                `num_answers_to_return` answers with the highest counts.
                `answer` is a string that represents a answer submitted to that
                state of the exploration. `count` of type int, is the number of
                times that answer has been given.
        """
        return self.get_all_top_answers()[:num_answers_to_return]
>>>>>>> 181f048c


class StateAnswers(object):
    """Domain object containing answers submitted to an exploration state."""

    def __init__(self, exploration_id, exploration_version, state_name,
                 interaction_id, submitted_answer_list,
                 schema_version=feconf.CURRENT_STATE_ANSWERS_SCHEMA_VERSION):
        """Initialize domain object for state answers.

        interaction_id contains the interaction type of the state, e.g.
        multiple choice.

        submitted_answer_list contains a list of SubmittedAnswer objects.
        """
        self.exploration_id = exploration_id
        self.exploration_version = exploration_version
        self.state_name = state_name
        self.interaction_id = interaction_id
        self.submitted_answer_list = submitted_answer_list
        self.schema_version = schema_version

    def get_submitted_answer_dict_list(self):
        """Returns the submitted_answer_list stored within this object as a list
        of StateAnswer dicts.
        """
        return [state_answer.to_dict()
                for state_answer in self.submitted_answer_list]

    def validate(self):
        """Validates StateAnswers domain object entity."""

        if not isinstance(self.exploration_id, basestring):
            raise utils.ValidationError(
                'Expected exploration_id to be a string, received %s' % str(
                    self.exploration_id))

        if not isinstance(self.state_name, basestring):
            raise utils.ValidationError(
                'Expected state_name to be a string, received %s' % str(
                    self.state_name))

        if self.interaction_id is not None:
            if not isinstance(self.interaction_id, basestring):
                raise utils.ValidationError(
                    'Expected interaction_id to be a string, received %s' % str(
                        self.interaction_id))

            # Verify interaction_id is valid.
            if (self.interaction_id not in
                    interaction_registry.Registry.get_all_interaction_ids()):
                raise utils.ValidationError(
                    'Unknown interaction_id: %s' % self.interaction_id)

        if not isinstance(self.submitted_answer_list, list):
            raise utils.ValidationError(
                'Expected submitted_answer_list to be a list, received %s' %
                str(self.submitted_answer_list))

        if not isinstance(self.schema_version, int):
            raise utils.ValidationError(
                'Expected schema_version to be an integer, received %s' % str(
                    self.schema_version))

        if self.schema_version < 1:
            raise utils.ValidationError(
                'schema_version < 1: %d' % self.schema_version)

        if self.schema_version > feconf.CURRENT_STATE_ANSWERS_SCHEMA_VERSION:
            raise utils.ValidationError(
                'schema_version > feconf.CURRENT_STATE_ANSWERS_SCHEMA_VERSION '
                '(%d): %d' % (
                    feconf.CURRENT_STATE_ANSWERS_SCHEMA_VERSION,
                    self.schema_version))

        for submitted_answer in self.submitted_answer_list:
            submitted_answer.validate()


class SubmittedAnswer(object):
    """Domain object representing an answer submitted to a state."""

    # NOTE TO DEVELOPERS: do not use the rule_spec_str and answer_str
    # parameters, as they are here as part of the answer migration.
    def __init__(self, normalized_answer, interaction_id, answer_group_index,
                 rule_spec_index, classification_categorization, params,
                 session_id, time_spent_in_sec, rule_spec_str=None,
                 answer_str=None):
        self.normalized_answer = normalized_answer
        self.interaction_id = interaction_id
        self.answer_group_index = answer_group_index
        self.rule_spec_index = rule_spec_index
        self.classification_categorization = classification_categorization
        self.params = params
        self.session_id = session_id
        self.time_spent_in_sec = time_spent_in_sec
        self.rule_spec_str = rule_spec_str
        self.answer_str = answer_str

    def to_dict(self):
        submitted_answer_dict = {
            'answer': self.normalized_answer,
            'interaction_id': self.interaction_id,
            'answer_group_index': self.answer_group_index,
            'rule_spec_index': self.rule_spec_index,
            'classification_categorization': self.classification_categorization,
            'params': self.params,
            'session_id': self.session_id,
            'time_spent_in_sec': self.time_spent_in_sec
        }
        if self.rule_spec_str is not None:
            submitted_answer_dict['rule_spec_str'] = self.rule_spec_str
        if self.answer_str is not None:
            submitted_answer_dict['answer_str'] = self.answer_str
        return submitted_answer_dict

    @classmethod
    def from_dict(cls, submitted_answer_dict):
        return cls(
            submitted_answer_dict['answer'],
            submitted_answer_dict['interaction_id'],
            submitted_answer_dict['answer_group_index'],
            submitted_answer_dict['rule_spec_index'],
            submitted_answer_dict['classification_categorization'],
            submitted_answer_dict['params'],
            submitted_answer_dict['session_id'],
            submitted_answer_dict['time_spent_in_sec'],
            rule_spec_str=submitted_answer_dict.get('rule_spec_str'),
            answer_str=submitted_answer_dict.get('answer_str'))

    def validate(self):
        """Validates this submitted answer object."""
        # TODO(bhenning): Validate the normalized answer against future answer
        # objects after #956 is addressed.
        if self.time_spent_in_sec is None:
            raise utils.ValidationError(
                'SubmittedAnswers must have a provided time_spent_in_sec')
        if self.session_id is None:
            raise utils.ValidationError(
                'SubmittedAnswers must have a provided session_id')

        if self.rule_spec_str is not None and not isinstance(
                self.rule_spec_str, basestring):
            raise utils.ValidationError(
                'Expected rule_spec_str to be either None or a string, '
                'received %s' % str(self.rule_spec_str))

        if self.answer_str is not None and not isinstance(
                self.answer_str, basestring):
            raise utils.ValidationError(
                'Expected answer_str to be either None or a string, received '
                '%s' % str(self.answer_str))

        if not isinstance(self.session_id, basestring):
            raise utils.ValidationError(
                'Expected session_id to be a string, received %s' %
                str(self.session_id))

        if not isinstance(self.time_spent_in_sec, float):
            raise utils.ValidationError(
                'Expected time_spent_in_sec to be a float, received %s' %
                str(self.time_spent_in_sec))

        if not isinstance(self.params, dict):
            raise utils.ValidationError(
                'Expected params to be a dict, received %s' % str(self.params))

        if not isinstance(self.answer_group_index, int):
            raise utils.ValidationError(
                'Expected answer_group_index to be an integer, received %s' %
                str(self.answer_group_index))

        if not isinstance(self.rule_spec_index, int):
            raise utils.ValidationError(
                'Expected rule_spec_index to be an integer, received %s' %
                str(self.rule_spec_index))

        if not isinstance(self.classification_categorization, basestring):
            raise utils.ValidationError(
                'Expected classification_categorization to be a string, '
                'received %s' % str(self.classification_categorization))

        if self.answer_group_index < 0:
            raise utils.ValidationError(
                'Expected answer_group_index to be non-negative, received %d' %
                self.answer_group_index)

        if self.rule_spec_index < 0:
            raise utils.ValidationError(
                'Expected rule_spec_index to be non-negative, received %d' %
                self.rule_spec_index)

        if self.time_spent_in_sec < 0.:
            raise utils.ValidationError(
                'Expected time_spent_in_sec to be non-negative, received %f' %
                self.time_spent_in_sec)

        if self.normalized_answer is None and self.interaction_id != 'Continue':
            raise utils.ValidationError(
                'SubmittedAnswers must have a provided normalized_answer '
                'except for Continue interactions')

        valid_classification_categories = [
            exp_domain.EXPLICIT_CLASSIFICATION,
            exp_domain.TRAINING_DATA_CLASSIFICATION,
            exp_domain.STATISTICAL_CLASSIFICATION,
            exp_domain.DEFAULT_OUTCOME_CLASSIFICATION]
        if self.classification_categorization not in (
                valid_classification_categories):
            raise utils.ValidationError(
                'Expected valid classification_categorization, received %s' %
                self.classification_categorization)


class StateAnswersCalcOutput(object):
    """Domain object that represents output of calculations operating on
    state answers.
    """

    def __init__(self, exploration_id, exploration_version, state_name,
                 calculation_id, calculation_output):
        """Initialize domain object for state answers calculation output.

        calculation_output is a list of dicts containing the results of the
        specific calculation.
        """
        self.exploration_id = exploration_id
        self.exploration_version = exploration_version
        self.state_name = state_name
        self.calculation_id = calculation_id
        self.calculation_output = calculation_output

    def save(self):
        """Validate the domain object and commit it to storage."""
        self.validate()
        stats_models.StateAnswersCalcOutputModel.create_or_update(
            self.exploration_id, self.exploration_version, self.state_name,
            self.calculation_id, self.calculation_output)

    def validate(self):
        """Validates StateAnswersCalcOutputModel domain object entity before
        it is commited to storage.
        """

        # There is a danger of data overflow if answer_opts exceeds 1MB. This
        # will be addressed later if it happens regularly. At the moment, a
        # ValidationError is raised if an answer exceeds the maximum size.
        max_bytes_per_calc_output_data = 999999

        if not isinstance(self.exploration_id, basestring):
            raise utils.ValidationError(
                'Expected exploration_id to be a string, received %s' % str(
                    self.exploration_id))

        if not isinstance(self.state_name, basestring):
            raise utils.ValidationError(
                'Expected state_name to be a string, received %s' % str(
                    self.state_name))

        if not isinstance(self.calculation_id, basestring):
            raise utils.ValidationError(
                'Expected calculation_id to be a string, received %s' % str(
                    self.calculation_id))

        output_data = self.calculation_output
        if sys.getsizeof(output_data) > max_bytes_per_calc_output_data:
            # TODO(msl): find a better way to deal with big
            # calculation output data, e.g. just skip. At the moment,
            # too long answers produce a ValidationError.
            raise utils.ValidationError(
                'calculation_output is too big to be stored (size: %d): %s' % (
                    sys.getsizeof(output_data), str(output_data)))<|MERGE_RESOLUTION|>--- conflicted
+++ resolved
@@ -16,151 +16,17 @@
 
 """Domain object for statistics models."""
 
-import copy
-import operator
 import sys
 import utils
 
 from core.domain import exp_domain
 from core.domain import interaction_registry
 from core.platform import models
-<<<<<<< HEAD
 import feconf
 
 (stats_models,) = models.Registry.import_models([models.NAMES.statistics])
-=======
-(stats_models,) = models.Registry.import_models([models.NAMES.statistics])
-
-
-class StateRuleAnswerLog(object):
-    """Domain object that stores answers which match different state rules.
-
-    All methods and properties in this file should be independent of the
-    specific storage model used.
-    """
-    def __init__(self, answers):
-        """Initializes answers dictionary with answers that hit this rule
-        and have not been resolved.
-
-        Args:
-            answers: dict. The keys of the dict are the answers encoded as HTML
-                strings, and the values are integer counts representing how
-                many times the answer has been entered.
-        """
-        self.answers = copy.deepcopy(answers)
-
-    @property
-    def total_answer_count(self):
-        """Total count of answers for this rule that have not been resolved.
-
-        Returns:
-            int. The total number of answers for this rule that
-                have not been resolved.
-        """
-        # TODO(sll): Cache this computed property.
-        return sum(self.answers.values())
-
-    @classmethod
-    def get_multi_by_multi_explorations(
-            cls, exploration_state_list, rule_str_list):
-        """Gets domain objects given a list of exploration and state tuples.
-
-        Args:
-            exploration_state_list: list(tuple). A list of 2-tuples in the form
-                (exploration_id, state_name).
-            rule_str_list: list(str). A list of rule spec strings. A rule spec
-                string is a string representation of a rule. All answers that
-                are submitted to each of the specified
-                (exploration ID, state name) and also match one or more of the
-                rule spec strings in rule_str_list are returned.
-
-        Returns:
-            list(StateRuleAnswerLog). A list of StateRuleAnswerLog objects
-                containing answers matched to each (exploration ID, state name).
-                The number of elements returned is the same as the number of
-                elements in exploration_state_list. The number of answers in
-                each passed StateRuleAnswerLog object is same as the number of
-                answers matched against each rule spec string specified in
-                rule_str_list.
-        """
-        # TODO(sll): Should each rule_str be unicode instead?
-        answer_log_models_list = (
-            stats_models.StateRuleAnswerLogModel.get_or_create_multi_for_multi_explorations( # pylint: disable=line-too-long
-                exploration_state_list, rule_str_list))
-        answer_log_list = []
-        for answer_log_models in answer_log_models_list:
-            combined_answers = {}
-            for answer_log_model in answer_log_models:
-                for answer, frequency in answer_log_model.answers.iteritems():
-                    if answer in combined_answers:
-                        combined_answers[answer] += frequency
-                    else:
-                        combined_answers[answer] = frequency
-            answer_log_list.append(cls(combined_answers))
-
-        return answer_log_list
-
-    @classmethod
-    def get_multi(cls, exploration_id, rule_data):
-        """Gets domain objects corresponding to the given rule data.
-
-        Args:
-            exploration_id: str. The id of the exploration.
-            rule_data: list(dict). A list of dicts, each with the following
-                keys: (state_name, rule_str). `state_name`, a string, is the
-                name of the state whose answer log is to be fetched. `rule_str`
-                is a string representation of the rule. Only the answers that
-                match this rule are returned.
-
-        Returns:
-            list(StateRuleAnswerLog). Returns a list of StateRuleAnswerLog
-                objects corresponding to a given rule data and exploration_id.
-        """
-        # TODO(sll): Should each rule_str be unicode instead?
-        # TODO(bhenning): Combine this with get_multi_by_multi_explorations as
-        # part of the answer migration project.
-        answer_log_models = (
-            stats_models.StateRuleAnswerLogModel.get_or_create_multi(
-                exploration_id, rule_data))
-        return [cls(answer_log_model.answers)
-                for answer_log_model in answer_log_models]
-
-    @classmethod
-    def get(cls, exploration_id, state_name, rule_str):
-        """Gets the StateRuleAnswerLog domain object corresponding to the
-        given rule spec string and state_name.
-
-        Args:
-            exploration_id: str. The id of the exploration.
-            state_name: str. The name of the state whose answer log is to be
-                fetched.
-            rule_str: str. A string representation of a rule. Only the answers
-                that match this rule are returned.
-
-        Returns:
-            StateRuleAnswerLog. The answer log domain object corresponding to
-                the given exploration id, state name, and rule spec string.
-        """
-        # TODO(sll): Deprecate this method.
-        return cls.get_multi_by_multi_explorations(
-            [(exploration_id, state_name)], [rule_str])[0]
-
-    def get_all_top_answers(self):
-        """Returns all the answers sorted by count.
-
-        Returns:
-            list(tuple). A list of 2-tuples in the form (answer, count) sorted
-                by count. `answer` is a string that represents a answer
-                submitted to that state of the exploration. `count` of type int,
-                is the number of times that answer has been given.
-        """
-        return sorted(
-            self.answers.iteritems(), key=operator.itemgetter(1),
-            reverse=True)
->>>>>>> 181f048c
-
-
-<<<<<<< HEAD
+
+
 # These are special sentinel values attributed to answers migrated from the old
 # answer storage model. Those answers could not have session IDs or time spent
 # values inferred or reconstituted perfectly, so they are assigned these
@@ -172,19 +38,6 @@
 # this string must never change.
 MIGRATED_STATE_ANSWER_SESSION_ID = 'migrated_state_answer_session_id'
 MIGRATED_STATE_ANSWER_TIME_SPENT_IN_SEC = 0.0
-=======
-        Args:
-            num_answers_to_return: the maximum number of answers to return.
-
-        Returns:
-            list(tuple). A list of (answer, count) tuples for the
-                `num_answers_to_return` answers with the highest counts.
-                `answer` is a string that represents a answer submitted to that
-                state of the exploration. `count` of type int, is the number of
-                times that answer has been given.
-        """
-        return self.get_all_top_answers()[:num_answers_to_return]
->>>>>>> 181f048c
 
 
 class StateAnswers(object):
