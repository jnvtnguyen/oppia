--- conflicted
+++ resolved
@@ -84,7 +84,6 @@
     return results
 
 
-<<<<<<< HEAD
 def get_visualizations_info(exploration_id, exploration_version, state_name):
     """Returns a list of visualization info. Each item in the list is a dict
     with keys 'data' and 'options'.
@@ -104,7 +103,7 @@
         # This is None if the calculation job has not yet been run for this
         # state.
         calc_output_domain_object = (
-            stats_jobs.InteractionAnswerSummariesAggregator.get_calc_output(
+            stats_jobs_continuous.InteractionAnswerSummariesAggregator.get_calc_output(
                 exploration_id, exploration_version, state_name, calculation_id))
 
         # If the calculation job has not yet been run for this state, we simply
@@ -123,7 +122,8 @@
         visualization.calculation_id in calculation_ids_to_outputs]
 
     return results_list
-=======
+
+
 def get_top_state_rule_answers(
         exploration_id, state_name, rule_str_list, top_answer_count_per_rule):
     """Returns a list of top answers (by submission frequency) submitted to the
@@ -145,7 +145,6 @@
             for top_answer in top_answers
         ]
     return all_top_answers
->>>>>>> 747bd5f0
 
 
 def get_state_improvements(exploration_id, exploration_version):
