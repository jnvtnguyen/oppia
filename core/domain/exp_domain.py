--- conflicted
+++ resolved
@@ -81,7 +81,6 @@
 CMD_MIGRATE_STATES_SCHEMA_TO_LATEST_VERSION = (
     'migrate_states_schema_to_latest_version')
 
-<<<<<<< HEAD
 # These are categories to which answers may be classified. These values should
 # not be changed because they are persisted in the data store within answer
 # logs.
@@ -102,13 +101,6 @@
 # classification for evaluation. Answers which are matched to rules with this
 # rulespec will be stored with the STATISTICAL_CLASSIFICATION category.
 CLASSIFIER_RULESPEC_STR = 'FuzzyMatches'
-=======
-# This represents the stringified version of a 'default rule.' This is to be
-# used as an identifier for the default rule when storing which rule an answer
-# was matched against.
-DEFAULT_RULESPEC_STR = 'Default'
-RULE_TYPE_CLASSIFIER = 'FuzzyMatches'
->>>>>>> 417a00d1
 
 
 def _get_full_customization_args(customization_args, ca_specs):
@@ -383,18 +375,6 @@
         self.rule_type = rule_type
         self.inputs = inputs
 
-<<<<<<< HEAD
-=======
-    def stringify_classified_rule(self):
-        """Returns a string representation of a rule (for the stats log)."""
-        if self.rule_type == RULE_TYPE_CLASSIFIER:
-            return self.rule_type
-        else:
-            param_list = [
-                utils.to_ascii(val) for val in self.inputs.values()]
-            return '%s(%s)' % (self.rule_type, ','.join(param_list))
-
->>>>>>> 417a00d1
     def validate(self, rule_params_list, exp_param_specs_dict):
         """Validates a RuleSpec value object. It ensures the inputs dict does
         not refer to any non-existent parameters and that it contains values
