application: oppiaserver
<<<<<<< HEAD
version: 1
=======
version: 1-2-10-patch
>>>>>>> f1246680
runtime: python27
api_version: 1
threadsafe: false

env_variables:
  DJANGO_SETTINGS_MODULE: 'oppiaserver.settings'
  # Modify the 'version' field above to match this.
  OPPIA_VERSION: '1.2.10.patch'

builtins:
- appstats: on
- deferred: on
- remote_api: on

inbound_services:
- warmup

admin_console:
  pages:
  - name: Oppia Admin Page
    url: /admin

handlers:
- url: /favicon.ico
  static_files: static/images/favicon.ico
  upload: static/images/favicon.ico
  secure: always
  http_headers:
    Cache-Control: 'public, max-age=2592000'
    Vary: Accept-Encoding
- url: /images
  static_dir: static/images
  secure: always
  http_headers:
    Cache-Control: 'public, max-age=600'
- url: /static/pages
  static_dir: static/pages
  secure: always
  http_headers:
    Cache-Control: 'public, max-age=600'
- url: /robots.txt
  static_files: static/pages/robots.txt
  upload: static/pages/robots.txt
  secure: always
  http_headers:
    Cache-Control: 'public, max-age=2592000'
    Vary: Accept-Encoding
- url: /scripts
  static_dir: static/scripts
  secure: always
  http_headers:
    Cache-Control: 'no-cache'
- url: /css
  # NB: not minified. TODO(sll): fix.
  static_dir: core/templates/dev/head/css
  secure: always
- url: /third_party/static
  static_dir: third_party/static
  secure: always
  http_headers:
    Cache-Control: 'public, max-age=2592000'
    Vary: Accept-Encoding
- url: /extensions/widgets/(.*)/(.*)/static/(.*)
  static_files: extensions/widgets/\1/\2/static/\3
  upload: extensions/widgets/(.*)/(.*)/static/(.*)
  secure: always
  http_headers:
    Cache-Control: 'no-cache'
- url: /extensions/skins/(.*)/static/(.*)
  static_files: extensions/skins/\1/static/\2
  upload: extensions/skins/(.*)/static/(.*)
  secure: always
  http_headers:
    Cache-Control: 'no-cache'
- url: /mapreduce/pipeline/images
  static_dir: third_party/gae-mapreduce-1.9.0.0/mapreduce/lib/pipeline/ui/images
  secure: always
- url: /mapreduce(/.*)?
  script: mapreduce.main.APP
  login: admin
  secure: always
- url: /mapreduce/worker(/.*)?
  script: mapreduce.main.APP
  login: admin
  secure: always
- url: /cron/.*
  login: admin
  script: main_cron.app
  secure: always
- url: /.*
  script: main.app
  secure: always

libraries:
- name: jinja2
  version: '2.6'
- name: webapp2
  version: '2.5.2'<|MERGE_RESOLUTION|>--- conflicted
+++ resolved
@@ -1,9 +1,5 @@
 application: oppiaserver
-<<<<<<< HEAD
-version: 1
-=======
 version: 1-2-10-patch
->>>>>>> f1246680
 runtime: python27
 api_version: 1
 threadsafe: false
