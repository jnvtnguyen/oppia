{% extends "base.html" %}

{% block content %}
  <div ng-controller="EditorExploration" ng-cloak>
    <div class="container-fluid">
      <div class="oppia-content row-fluid">
           
        <div class="span12">

          <span class="pull-right" style="margin: 10px 50px 0 0">

            <button ng-hide="isPublic" type="button" ng-click="makePublic()">
              Publish
            </button>
            <img class="oppia-help" src="/images/help.png"
                 ui-jq="tooltip"
                 title="Click this button to publish your exploration in the gallery, so that others can read it.">

            &nbsp;&nbsp;&nbsp;

            <button type="button" ng-click="downloadExploration()">
              Download A Copy
            </button>
            <img class="oppia-help" src="/images/help.png"
                 ui-jq="tooltip"
                 title="Download a copy of this exploration in plaintext format.">

            &nbsp;&nbsp;&nbsp;

            <button type="button" class="btn btn-danger" data-toggle="modal"
                    data-target="#deleteExplorationModal">
              Delete
            </button>
            <img class="oppia-help" src="/images/help.png"
                 ui-jq="tooltip"
                 title="Delete this exploration. Warning: this action cannot be reversed!">
          </span>

          <h3>
            <[explorationTitle]>
            <span ng-show="isPublic" class="label label-info">
              Published
            </span>
          </h3>

          <ul class="nav nav-tabs" id="editorViewTab">
            <li class="active">
              <a data-toggle="tab" href="#explorationEditor">
                Exploration Editor
              </a>
            </li>
            <li ng-show="stateId">
              <a data-toggle="tab" href="#stateEditor">
                State Editor
              </a>
            </li>
          </ul>

          <div class="tab-content">
            <div class="tab-pane active" id="explorationEditor">

              <div class="container-fluid">
                <div class="row-fluid">

                  <div class="span4">
                    {% include 'editor/editor_metadata.html' %}
                  </div>

                  <div class="span7">
                    {% include 'editor/editor_viz.html' %}
                  </div>
                </div>
              </div>
            </div>

            <div class="tab-pane" id="stateEditor" ng-cloak>

              <div class="container-fluid">
                <div class="row-fluid">
                  <div class="span5">
                    <form ng-submit="saveStateName()">
                      <h3>
                        <span class="oppia-editable-name"
                              ng-hide="activeInputData.name == 'stateName'"
                              ng-click="initializeNewActiveInput('stateName')">
                          <[stateName]>
                        </span>
                        <span ng-show="activeInputData.name == 'stateName'">
                          <input type="text" ng-model="stateName">
                          <input type="submit" value="Save">
                        </span>
                      </h3>
                    </form>
                  </div>

                  <div class="span5">
                    <div class="pull-right">
                      <span ng-show="getMode() == 'gui'">
                        Graphical Editor | 
                      </span>
                      <span ng-hide="getMode() == 'gui'">
                        <a ng-click="changeMode('gui')">Graphical Editor</a> |
                      </span>
  
                      <span ng-show="getMode() == 'text'">
                        Plaintext Editor
                        <img class="oppia-help" src="/images/help.png"
                             ui-jq="tooltip"
                             title="This is an alternative representation of the state in plaintext (YAML) format. If you are not familiar with this representation, please use the Graphical Editor to edit the state instead.">
                      </span>
                      <span ng-hide="getMode() == 'text'">
                        <a ng-click="changeMode('text')">Plaintext Editor</a>
                      </span>
                    </div>
                  </div>
                </div>
              </div>

              <div ng-view ng-cloak></div>
            </div>
          </div>
        </div>

      </div>
    </div>


<<<<<<< HEAD
    <div ui-modal class="modal hide fade" id="deleteExplorationModal" ng-model="deleteExplorationModalShown">
=======
    <div class="modal hide fade" id="deleteExplorationModal" ng-model="deleteExplorationModalShown">
>>>>>>> 862db2b1
      <div class="modal-header">
        <button type="button" class="close" data-dismiss="modal" aria-hidden="true">
          &times;
        </button>
        <h3 id="deleteExplorationModalLabel">Delete Exploration</h3>
      </div>
      <div class="modal-body">
        <p>
          Really delete this exploration? This action cannot be reversed.
        </p>
      </div>
      <div class="modal-footer">
        <button type="button" class="btn" ng-click="deleteExploration()">Delete</button>
        <button type="button" class="btn" data-dismiss="modal">Cancel</button>
      </div>
    </div>

    <div class="modal hide fade" id="deleteStateModal" ng-model="deleteStateModalShown">
      <div class="modal-header">
        <button type="button" class="close" data-dismiss="modal" aria-hidden="true">
          &times;
        </button>
        <h3 id="deleteStateModalLabel">Delete State</h3>
      </div>
      <div class="modal-body">
        <p>
          Really delete state <[getStateName(deleteStateId)]>? This action cannot be reversed.
        </p>
      </div>
      <div class="modal-footer">
        <button type="button" class="btn" ng-click="deleteState(deleteStateId)">Delete</button>
        <button type="button" class="btn" data-dismiss="modal">Cancel</button>
      </div>
    </div>

  </div>

{% endblock %}<|MERGE_RESOLUTION|>--- conflicted
+++ resolved
@@ -125,11 +125,7 @@
     </div>
 
 
-<<<<<<< HEAD
-    <div ui-modal class="modal hide fade" id="deleteExplorationModal" ng-model="deleteExplorationModalShown">
-=======
     <div class="modal hide fade" id="deleteExplorationModal" ng-model="deleteExplorationModalShown">
->>>>>>> 862db2b1
       <div class="modal-header">
         <button type="button" class="close" data-dismiss="modal" aria-hidden="true">
           &times;
